--- conflicted
+++ resolved
@@ -12,15 +12,7 @@
 # See the License for the specific language governing permissions and
 # limitations under the License.
 
-<<<<<<< HEAD
-def read_file(path):
-    with open(path, 'r') as f:
-        return f.read()
 
-def write_file(path, text):
-    with open(path, 'w') as f:
-        return f.write(text)
-=======
 import os
 
 def do_nothing(arg):
@@ -31,4 +23,11 @@
         return func
     else:
         return do_nothing
->>>>>>> f1ff8bc6
+
+def read_file(path):
+    with open(path, 'r') as f:
+        return f.read()
+
+def write_file(path, text):
+    with open(path, 'w') as f:
+        f.write(text)